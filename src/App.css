#root {
  width: 100%;
  padding: var(--spacing-lg);
  box-sizing: border-box;
}

.app-container {
  width: 100%;
  margin: 0;
  padding: var(--spacing-lg);
  box-sizing: border-box;
}

h1 {
  text-align: center;
  color: #1c1c1e;
  margin-bottom: 2rem;
}

.main-content {
  display: grid;
  grid-template-columns: 320px 1fr 320px;
  gap: var(--spacing-lg);
  min-height: 600px;
  align-items: flex-start;
}

.controls-panel {
  flex: 1 1 260px;
  max-width: 320px;
  background-color: #fff;
  padding: 1.5rem;
  border-radius: 12px;
  box-shadow: 0 2px 6px rgba(0, 0, 0, 0.05);
}

.upload-section,
.color-picker-section {
  margin-bottom: 2rem;
}

.white-balance-section {
  margin-bottom: 2rem;
}

.lighting-selector {
  margin-bottom: 2rem;
}

.lighting-selector label {
  display: block;
  margin-bottom: 0.5rem;
  color: #444;
}

.lighting-selector select {
  width: 100%;
  padding: 0.5rem;
  border: 1px solid #ddd;
  border-radius: 6px;
}

h2 {
  font-size: 1.2rem;
  margin-bottom: 1rem;
  color: #444;
}

.file-input {
  width: 100%;
  padding: 0.5rem;
  border: 1px solid #ddd;
  border-radius: 6px;
  background-color: white;
  cursor: pointer;
}

.file-input::-webkit-file-upload-button,
.file-input::file-selector-button {
  padding: 0.4rem 1rem;
  border: none;
  background: var(--accent-color);
  color: #fff;
  border-radius: 6px;
  cursor: pointer;
}

.color-picker-container {
  position: relative;
  width: 100%;
}

.color-preview {
  width: 100%;
  height: 40px;
  border-radius: 6px;
  cursor: pointer;
  border: 2px solid #fff;
  box-shadow: 0 0 0 1px rgba(0, 0, 0, 0.1);
}

.color-picker-popup {
  position: absolute;
  top: calc(100% + 8px);
  left: 0;
  width: 240px;
  padding: 12px;
  background: white;
  border-radius: 8px;
  box-shadow: 0 4px 12px rgba(0, 0, 0, 0.15);
  z-index: 1000;
}

.sv-picker {
  position: relative;
  width: 100%;
  height: 160px;
  border-radius: 6px;
  margin-bottom: 12px;
  cursor: crosshair;
}

.sv-picker::before {
  content: '';
  position: absolute;
  top: 0;
  left: 0;
  right: 0;
  bottom: 0;
  background: linear-gradient(to right, white, transparent),
              linear-gradient(to bottom, transparent, black);
  border-radius: 6px;
  pointer-events: none;
}

.sv-picker-cursor {
  position: absolute;
  width: 12px;
  height: 12px;
  border: 2px solid white;
  border-radius: 50%;
  transform: translate(-50%, -50%);
  box-shadow: 0 0 0 1px rgba(0, 0, 0, 0.3);
  pointer-events: none;
}

.hue-slider {
  position: relative;
  width: 100%;
  height: 12px;
  background: linear-gradient(to right, 
    #ff0000, #ffff00, #00ff00, #00ffff, #0000ff, #ff00ff, #ff0000
  );
  border-radius: 6px;
  margin-bottom: 12px;
  cursor: pointer;
}

.hue-slider::before {
  content: '';
  position: absolute;
  top: 0;
  left: 0;
  right: 0;
  bottom: 0;
  border-radius: 6px;
  border: 1px solid rgba(0, 0, 0, 0.1);
}

.hue-slider-cursor {
  position: absolute;
  width: 12px;
  height: 20px;
  background: white;
  border-radius: 3px;
  transform: translate(-50%, -4px);
  box-shadow: 0 0 0 1px rgba(0, 0, 0, 0.3);
  pointer-events: none;
}

.color-info {
  display: flex;
  align-items: center;
  gap: 8px;
}

.color-info input {
  width: 100%;
  padding: 4px 8px;
  border: 1px solid #ddd;
  border-radius: 6px;
  font-family: monospace;
  text-transform: uppercase;
}

.rgb-inputs {
  display: flex;
  gap: 4px;
}

.rgb-inputs input {
  width: 40px;
  padding: 4px 6px;
  border: 1px solid #ddd;
  border-radius: 6px;
  font-family: monospace;
  text-align: center;
}

.eyedropper-button {
  background: white;
  border: 1px solid #ddd;
  border-radius: 6px;
  padding: 4px 6px;
  cursor: pointer;
}

.hsv-controls {
  display: flex;
  flex-direction: column;
  gap: 1rem;
}

.hsv-slider {
  display: grid;
  grid-template-columns: 80px 1fr 40px;
  align-items: center;
  gap: 0.5rem;
}

.hsv-slider label {
  font-size: 0.9rem;
  color: #666;
}

.hsv-slider span {
  font-size: 0.9rem;
  color: #666;
  text-align: right;
}

.hsv-slider input[type="range"] {
  width: 100%;
  height: 6px;
  -webkit-appearance: none;
  background: #ddd;
  border-radius: 3px;
  outline: none;
}

.hsv-slider input[type="range"]::-webkit-slider-thumb {
  -webkit-appearance: none;
  width: 16px;
  height: 16px;
  background: var(--accent-color);
  border-radius: 50%;
  cursor: pointer;
  transition: background-color 0.2s;
}

.hsv-slider input[type="range"]::-webkit-slider-thumb:hover {
  background: #006be6;
}

.hsv-slider:nth-child(1) input[type="range"] {
  background: linear-gradient(to right, 
    #ff0000, #ffff00, #00ff00, #00ffff, #0000ff, #ff00ff, #ff0000
  );
}

.hsv-slider:nth-child(2) input[type="range"] {
  background: linear-gradient(to right, #ffffff, var(--current-color, var(--accent-color)));
}

.hsv-slider:nth-child(3) input[type="range"] {
  background: linear-gradient(to right, #000000, var(--current-color, var(--accent-color)));
}

.instructions {
  font-size: 0.9rem;
  color: #666;
  margin: 0.5rem 0;
  font-style: italic;
}

.canvas-container {
  background-color: #fff;
  border-radius: 12px;
  display: flex;
  align-items: center;
  justify-content: center;
  width: 100%;
  height: 100%;
  overflow: hidden;
  box-shadow: 0 2px 6px rgba(0, 0, 0, 0.05);
}

.canvas-wrapper {
  display: flex;
  flex-direction: column;
  gap: var(--spacing-md);
  width: 100%;
  height: 100%;
}

.canvas-controls {
  display: flex;
  gap: 0.5rem;
  justify-content: center;
}

.canvas-controls button {
  padding: 0.5rem 1rem;
  border: none;
  border-radius: 6px;
  background-color: var(--accent-color);
  color: white;
  cursor: pointer;
  font-weight: 500;
  transition: background-color 0.2s;
}

.canvas-controls button:hover {
  background-color: #006be6;
}

.canvas-controls button:disabled {
  background-color: #ccc;
  cursor: not-allowed;
}

.canvas-controls button:active {
  transform: translateY(1px);
}

.canvas-content {
  display: flex;
  align-items: flex-start;
  gap: var(--spacing-md);
}

.preview-image {
  max-width: 100%;
  max-height: 100%;
  object-fit: contain;
}

.upload-placeholder {
  color: #666;
  text-align: center;
  padding: 2rem;
}

.upload-placeholder p {
  margin: 0;
  font-size: 1.1rem;
}

.slider-controls {
  margin: 12px 0;
}

.slider-control {
  display: grid;
  grid-template-columns: 20px 1fr 40px;
  align-items: center;
  gap: 8px;
  margin-bottom: 8px;
}

.slider-control label {
  font-size: 12px;
  color: #666;
  text-align: right;
}

.slider-control span {
  font-size: 12px;
  color: #666;
  text-align: right;
}

.white-balance-controls {
  display: flex;
  flex-direction: column;
  gap: 0.5rem;
}

.wb-slider {
  display: grid;
  grid-template-columns: 60px 1fr 40px;
  align-items: center;
  gap: 8px;
}

.wb-slider label {
  font-size: 0.9rem;
  color: #555;
  text-align: right;
}

.wb-slider span {
  font-size: 0.9rem;
  color: #555;
  text-align: right;
}

.white-balance-controls input[type="range"] {
  width: 100%;
  accent-color: var(--accent-color);
}

.white-balance-controls button {
  align-self: flex-start;
}

.saturation-slider,
.value-slider {
  position: relative;
  height: 12px;
  border-radius: 6px;
  overflow: hidden;
}

.saturation-slider::before,
.value-slider::before {
  content: '';
  position: absolute;
  top: 0;
  left: 0;
  right: 0;
  bottom: 0;
  border-radius: 6px;
  border: 1px solid rgba(0, 0, 0, 0.1);
  pointer-events: none;
}

.saturation-slider input[type="range"],
.value-slider input[type="range"] {
  position: absolute;
  width: 100%;
  height: 100%;
  -webkit-appearance: none;
  background: transparent;
  margin: 0;
  padding: 0;
}

.saturation-slider input[type="range"]::-webkit-slider-thumb,
.value-slider input[type="range"]::-webkit-slider-thumb {
  -webkit-appearance: none;
  width: 12px;
  height: 20px;
  background: white;
  border-radius: 3px;
  border: 1px solid rgba(0, 0, 0, 0.3);
  cursor: pointer;
  transform: translateY(-4px);
}

.sidebar {
  width: 320px;
  display: flex;
  flex-direction: column;
  gap: var(--spacing-md);
<<<<<<< HEAD
  overflow-y: auto;
  background: #fafafa;
  border-left: 1px solid #e0e0e0;
  padding-left: var(--spacing-md);
=======
  /* Allow popups like the color picker to extend outside */
  overflow: visible;
>>>>>>> 841c784c
}

.add-group {
  align-self: flex-start;
  padding: 0.25rem 0.75rem;
  background: var(--accent-color);
  color: #fff;
  border: none;
  border-radius: 6px;
  cursor: pointer;
}

.group-section {
  background: #fff;
  border-radius: 6px;
  box-shadow: 0 1px 3px rgba(0,0,0,0.1);
  padding: 0.5rem 0.75rem;
}

.group-header {
  display: flex;
  justify-content: space-between;
  align-items: center;
  margin-bottom: 0.25rem;
}

.group-surfaces {
  list-style: none;
  padding: 0;
  margin: 0;
}

.group-surfaces li {
  display: flex;
  align-items: center;
  gap: 6px;
  margin-bottom: 4px;
}

.canvas-area {
  position: relative;
  display: flex;
  justify-content: center;
  flex: 1;
}

.processing-overlay {
  position: absolute;
  inset: 0;
  background: rgba(255,255,255,0.7);
  display: flex;
  flex-direction: column;
  align-items: center;
  justify-content: center;
  font-size: 0.9rem;
  color: #333;
}

.spinner {
  width: 40px;
  height: 40px;
  border: 4px solid #ccc;
  border-top-color: var(--accent-color);
  border-radius: 50%;
  animation: spin 1s linear infinite;
  margin-bottom: 0.5rem;
}

@keyframes spin {
  from { transform: rotate(0deg); }
  to { transform: rotate(360deg); }
}

@media (max-width: 768px) {
  .main-content {
    grid-template-columns: 1fr;
  }
  .controls-panel,
  .canvas-container,
  .sidebar {
    width: 100%;
    max-width: none;
    border-left: none;
    padding-left: 0;
  }
  .canvas-content {
    flex-direction: column;
  }
}<|MERGE_RESOLUTION|>--- conflicted
+++ resolved
@@ -463,15 +463,11 @@
   display: flex;
   flex-direction: column;
   gap: var(--spacing-md);
-<<<<<<< HEAD
-  overflow-y: auto;
   background: #fafafa;
   border-left: 1px solid #e0e0e0;
   padding-left: var(--spacing-md);
-=======
   /* Allow popups like the color picker to extend outside */
   overflow: visible;
->>>>>>> 841c784c
 }
 
 .add-group {
